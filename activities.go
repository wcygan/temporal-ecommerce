--- conflicted
+++ resolved
@@ -10,13 +10,9 @@
 )
 
 var (
-<<<<<<< HEAD
 	stripeKey     = os.Getenv("STRIPE_PRIVATE_KEY")
 	mailgunDomain = os.Getenv("MAILGUN_DOMAIN")
 	mailgunKey    = os.Getenv("MAILGUN_PRIVATE_KEY")
-=======
-	stripeKey = os.Getenv("STRIPE_PRIVATE_KEY")
->>>>>>> 89b35420
 )
 
 func CreateStripeCharge(_ context.Context, cart CartState) error {
